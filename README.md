# Call Control DataShare

[ ![Download](https://api.bintray.com/packages/callcontrol/opensource/DataShare/images/download.svg) ](https://bintray.com/callcontrol/opensource/DataShare/_latestVersion)

Call Control DataShare is a mechanism which allows other apps to interact with [Call Control for Android](https://play.google.com/store/apps/details?id=com.flexaspect.android.everycallcontrol) application. It allows to enable powerful calls/texts blocking possibilities in 3rd party apps without significant effort. 

The benefits of this approach:

- Call Control maintains the infrastructure, provides powerful features like Community IQ™ and other blocking features. No need to implement your own.
- Call Control takes care of user settings and allows the 3rd party apps to honor it effortlessly, providing slick user experience and eliminating the need to force user to have different settings in different apps for the same purpose.
- Very basic implementation is needed for 3rd party apps.


<<<<<<< HEAD
See [Wiki](../../wiki) for more details.
=======
See [Wiki](wiki) for more details.

## Adding to Your Project

To integrate with Call Control you need to install Call Control from [Google Play](https://play.google.com/store/apps/details?id=com.flexaspect.android.everycallcontrol), then in your application's `build.gradle` add the following dependency:

```gradle
dependencies {
	...
	implementation 'com.callcontrol:datashare:1.0.0'
	...
}

```

That's all you need to do to integrate, you can now use all power of Call Control!

Please refer to [Wiki](wiki) and [javadoc](https://callcontrol.github.io/Call-Control-DataShare/) for more details.

## License

Call Control DataShare is released under the MIT license.
See [LICENSE](./LICENSE) for details.

---
_Call Control® is a registered trademark of Call Control, LLC_
>>>>>>> 05ef82d1
<|MERGE_RESOLUTION|>--- conflicted
+++ resolved
@@ -11,9 +11,6 @@
 - Very basic implementation is needed for 3rd party apps.
 
 
-<<<<<<< HEAD
-See [Wiki](../../wiki) for more details.
-=======
 See [Wiki](wiki) for more details.
 
 ## Adding to Your Project
@@ -39,5 +36,4 @@
 See [LICENSE](./LICENSE) for details.
 
 ---
-_Call Control® is a registered trademark of Call Control, LLC_
->>>>>>> 05ef82d1
+_Call Control® is a registered trademark of Call Control, LLC_